--- conflicted
+++ resolved
@@ -9,11 +9,7 @@
 ## [4.5.0]
 ### Changed
 - Bibliothek kann jetzt ohne Abhängigkeit zu `javax.money:money-api` betrieben werden (optional)
-<<<<<<< HEAD
-- Logging jetzt nur noch ab Level FINE
-=======
 - abhängige Bibliotheken jeweils auf den neuesten Stand gebracht
->>>>>>> 73c83df3
 
 ## [4.4.3] - 2023-01-13
 ### Added
